--- conflicted
+++ resolved
@@ -43,11 +43,8 @@
   },
   "dependencies": {
     "@grpc/proto-loader": "^0.6.0-pre14",
-<<<<<<< HEAD
+    "google-auth-library": "^7.0.2",
     "re2-wasm": "^1.0.1"
-=======
-    "google-auth-library": "^7.0.2"
->>>>>>> 17b43dfb
   },
   "peerDependencies": {
     "@grpc/grpc-js": "~1.2.2"
