--- conflicted
+++ resolved
@@ -172,16 +172,9 @@
         watcher.onValidUpdate(message, isV2);
       }
     }
-<<<<<<< HEAD
     trace('Received CDS updates for cluster names [' + Array.from(allClusterNames) + ']');
     result.missing = this.handleMissingNames(allClusterNames);
-    this.edsState.handleMissingNames(allEdsServiceNames);
     return result;
-=======
-    trace('Received CDS updates for cluster names ' + Array.from(allClusterNames));
-    this.handleMissingNames(allClusterNames);
-    return errorMessage;
->>>>>>> db39ba24
   }
 
   reportStreamError(status: StatusObject): void {
