--- conflicted
+++ resolved
@@ -59,13 +59,8 @@
           onValidUpdate: (update: ServiceConfig) => {
             trace('Resolved service config for target ' + uriToString(this.target) + ': ' + JSON.stringify(update));
             this.hasReportedSuccess = true;
-<<<<<<< HEAD
             this.listener.onSuccessfulResolution([], update, null, null, {
-              xdsClient: xdsClient,
-=======
-            this.listener.onSuccessfulResolution([], update, null, {
               xdsClient: this.xdsClient,
->>>>>>> b5702008
             });
           },
           onTransientError: (error: StatusObject) => {
