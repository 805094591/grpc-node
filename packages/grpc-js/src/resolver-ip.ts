--- conflicted
+++ resolved
@@ -88,21 +88,6 @@
     trace('Parsed ' + target.scheme + ' address list ' + addresses);
   }
   updateResolution(): void {
-<<<<<<< HEAD
-    process.nextTick(() => {
-      if (this.error) {
-        this.listener.onError(this.error);
-      } else {
-        this.listener.onSuccessfulResolution(
-          this.endpoints,
-          null,
-          null,
-          null,
-          {}
-        );
-      }
-    });
-=======
     if (!this.hasReturnedResult) {
       this.hasReturnedResult = true;
       process.nextTick(() => {
@@ -110,7 +95,7 @@
           this.listener.onError(this.error);
         } else {
           this.listener.onSuccessfulResolution(
-            this.addresses,
+            this.endpoints,
             null,
             null,
             null,
@@ -119,7 +104,6 @@
         }
       });
     }
->>>>>>> 5be83dd8
   }
   destroy(): void {
     this.hasReturnedResult = false;
