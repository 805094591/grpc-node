--- conflicted
+++ resolved
@@ -478,12 +478,8 @@
   attachHttp2Stream(
     stream: http2.ClientHttp2Stream,
     subchannel: Subchannel,
-<<<<<<< HEAD
-    extraFilters: FilterFactory<Filter>[],
+    extraFilters: Filter[],
     callStatsTracker: SubchannelCallStatsTracker
-=======
-    extraFilters: Filter[]
->>>>>>> aeb42733
   ): void {
     this.filterStack.push(extraFilters);
     if (this.finalStatus !== null) {
@@ -678,11 +674,8 @@
             this.pendingWrite.length +
             ' (deferred)'
         );
-<<<<<<< HEAD
-        this.writeMessageToStream(this.pendingWrite, this.pendingWriteCallback);
-=======
         try {
-          stream.write(this.pendingWrite, this.pendingWriteCallback);
+          this.writeMessageToStream(this.pendingWrite, this.pendingWriteCallback);
         } catch (error) {
           this.endCall({
             code: Status.UNAVAILABLE,
@@ -690,7 +683,6 @@
             metadata: new Metadata()
           });
         }
->>>>>>> aeb42733
       }
       this.maybeCloseWrites();
     }
@@ -766,17 +758,16 @@
     this.configDeadline = configDeadline;
   }
 
-<<<<<<< HEAD
   addStatusWatcher(watcher: (status: StatusObject) => void) {
     this.statusWatchers.push(watcher);
   }
 
   addStreamEndWatcher(watcher: (success: boolean) => void) {
     this.streamEndWatchers.push(watcher);
-=======
+  }
+
   addFilters(extraFilters: Filter[]) {
     this.filterStack.push(extraFilters);
->>>>>>> aeb42733
   }
 
   startRead() {
@@ -831,11 +822,8 @@
         this.pendingWriteCallback = cb;
       } else {
         this.trace('sending data chunk of length ' + message.message.length);
-<<<<<<< HEAD
+        try {
         this.writeMessageToStream(message.message, cb);
-=======
-        try {
-          this.http2Stream.write(message.message, cb);
         }  catch (error) {
           this.endCall({
             code: Status.UNAVAILABLE,
@@ -843,7 +831,6 @@
             metadata: new Metadata()
           });
         }
->>>>>>> aeb42733
         this.maybeCloseWrites();
       }
     }, this.handleFilterError.bind(this));
