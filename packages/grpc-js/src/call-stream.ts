--- conflicted
+++ resolved
@@ -220,7 +220,6 @@
     };
   }
 
-<<<<<<< HEAD
   private outputStatus() {
     /* Precondition: this.finalStatus !== null */
     if (!this.statusOutput) {
@@ -231,7 +230,8 @@
         this.subchannel.removeDisconnectListener(this.disconnectListener);
       }
     }
-=======
+  }
+
   private trace(text: string): void {
     logging.trace(
       LogVerbosity.DEBUG,
@@ -240,28 +240,15 @@
     );
   }
 
-  // tslint:disable-next-line:no-any
-  push(chunk: any, encoding?: string): boolean {
-    this.trace(
-      'pushing to reader message of length ' +
-        (chunk instanceof Buffer ? chunk.length : null)
-    );
-    return super.push(chunk);
->>>>>>> fa20c5e5
-  }
-
   /**
    * On first call, emits a 'status' event with the given StatusObject.
    * Subsequent calls are no-ops.
    * @param status The status of the call.
    */
   private endCall(status: StatusObject): void {
-<<<<<<< HEAD
     /* If the status is OK and a new status comes in (e.g. from a
      * deserialization failure), that new status takes priority */
     if (this.finalStatus === null || this.finalStatus.code === Status.OK) {
-=======
-    if (this.finalStatus === null) {
       this.trace(
         'ended with status: code=' +
           status.code +
@@ -269,7 +256,6 @@
           status.details +
           '"'
       );
->>>>>>> fa20c5e5
       this.finalStatus = status;
       this.maybeOutputStatus();
     }
@@ -293,6 +279,10 @@
   }
 
   private push(message: Buffer): void {
+    this.trace(
+      'pushing to reader message of length ' +
+        (message instanceof Buffer ? message.length : null)
+    );
     this.canPush = false;
     process.nextTick(() => {
       this.listener!.onReceiveMessage(message);
@@ -466,18 +456,11 @@
         }
       });
       stream.on('end', () => {
-<<<<<<< HEAD
         this.readsClosed = true;
         this.maybeOutputStatus();
       });
       stream.on('close', () => {
-=======
-        this.trace('received HTTP/2 end of data flag');
-        this.tryPush(null);
-      });
-      stream.on('close', async () => {
         this.trace('HTTP/2 stream closed with code ' + stream.rstCode);
->>>>>>> fa20c5e5
         let code: Status;
         let details = '';
         switch (stream.rstCode) {
@@ -531,24 +514,13 @@
         }
         stream.write(this.pendingWrite, this.pendingWriteCallback);
       }
-<<<<<<< HEAD
       this.maybeCloseWrites();
     }
   }
 
   start(metadata: Metadata, listener: InterceptingListener) {
+    this.trace('Sending metadata');
     this.listener = listener;
-=======
-      if (this.pendingFinalCallback) {
-        this.trace('calling end() on HTTP/2 stream');
-        stream.end(this.pendingFinalCallback);
-      }
-    }
-  }
-
-  sendMetadata(metadata: Metadata): void {
-    this.trace('Sending metadata');
->>>>>>> fa20c5e5
     this.channel._startCallStream(this, metadata);
   }
 
@@ -618,18 +590,19 @@
     }
   }
 
-<<<<<<< HEAD
   private maybeCloseWrites() {
     if (
       this.writesClosed &&
       !this.isWriteFilterPending &&
       this.http2Stream !== null
     ) {
+      this.trace('calling end() on HTTP/2 stream');
       this.http2Stream.end();
     }
   }
 
   sendMessageWithContext(context: MessageContext, message: Buffer) {
+    this.trace('write() called with message of length ' + message.length);
     const writeObj: WriteObject = {
       message,
       flags: context.flags,
@@ -638,11 +611,6 @@
     this.isWriteFilterPending = true;
     this.filterStack.sendMessage(Promise.resolve(writeObj)).then(message => {
       this.isWriteFilterPending = false;
-=======
-  _write(chunk: WriteObject, encoding: string, cb: WriteCallback) {
-    this.trace('write() called with message of length ' + chunk.message.length);
-    this.filterStack.sendMessage(Promise.resolve(chunk)).then(message => {
->>>>>>> fa20c5e5
       if (this.http2Stream === null) {
         this.pendingWrite = message.message;
         this.pendingWriteCallback = cb;
@@ -653,19 +621,9 @@
     }, this.handleFilterError.bind(this));
   }
 
-<<<<<<< HEAD
   halfClose() {
+    this.trace('end() called');
     this.writesClosed = true;
     this.maybeCloseWrites();
-=======
-  _final(cb: Function) {
-    this.trace('end() called');
-    if (this.http2Stream === null) {
-      this.pendingFinalCallback = cb;
-    } else {
-      this.trace('calling end() on HTTP/2 stream');
-      this.http2Stream.end(cb);
-    }
->>>>>>> fa20c5e5
   }
 }