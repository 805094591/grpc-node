/*
 * Copyright 2019 gRPC authors.
 *
 * Licensed under the Apache License, Version 2.0 (the "License");
 * you may not use this file except in compliance with the License.
 * You may obtain a copy of the License at
 *
 *     http://www.apache.org/licenses/LICENSE-2.0
 *
 * Unless required by applicable law or agreed to in writing, software
 * distributed under the License is distributed on an "AS IS" BASIS,
 * WITHOUT WARRANTIES OR CONDITIONS OF ANY KIND, either express or implied.
 * See the License for the specific language governing permissions and
 * limitations under the License.
 *
 */

import { EventEmitter } from 'events';
import * as http2 from 'http2';
import { Duplex, Readable, Writable } from 'stream';
import * as zlib from 'zlib';
import { promisify } from 'util';

<<<<<<< HEAD
=======
import { Deadline, StatusObject, PartialStatusObject } from './call-stream';
>>>>>>> 4bfd383b
import {
  Status,
  DEFAULT_MAX_SEND_MESSAGE_LENGTH,
  DEFAULT_MAX_RECEIVE_MESSAGE_LENGTH,
  LogVerbosity,
} from './constants';
import { Deserialize, Serialize } from './make-client';
import { Metadata } from './metadata';
import { StreamDecoder } from './stream-decoder';
import { ObjectReadable, ObjectWritable } from './object-stream';
import { ChannelOptions } from './channel-options';
import * as logging from './logging';
import { StatusObject } from './call-interface';
import { Deadline } from './deadline';

const TRACER_NAME = 'server_call';
const unzip = promisify(zlib.unzip);
const inflate = promisify(zlib.inflate);

function trace(text: string): void {
  logging.trace(LogVerbosity.DEBUG, TRACER_NAME, text);
}

interface DeadlineUnitIndexSignature {
  [name: string]: number;
}

const GRPC_ACCEPT_ENCODING_HEADER = 'grpc-accept-encoding';
const GRPC_ENCODING_HEADER = 'grpc-encoding';
const GRPC_MESSAGE_HEADER = 'grpc-message';
const GRPC_STATUS_HEADER = 'grpc-status';
const GRPC_TIMEOUT_HEADER = 'grpc-timeout';
const DEADLINE_REGEX = /(\d{1,8})\s*([HMSmun])/;
const deadlineUnitsToMs: DeadlineUnitIndexSignature = {
  H: 3600000,
  M: 60000,
  S: 1000,
  m: 1,
  u: 0.001,
  n: 0.000001,
};
const defaultResponseHeaders = {
  // TODO(cjihrig): Remove these encoding headers from the default response
  // once compression is integrated.
  [GRPC_ACCEPT_ENCODING_HEADER]: 'identity,deflate,gzip',
  [GRPC_ENCODING_HEADER]: 'identity',
  [http2.constants.HTTP2_HEADER_STATUS]: http2.constants.HTTP_STATUS_OK,
  [http2.constants.HTTP2_HEADER_CONTENT_TYPE]: 'application/grpc+proto',
};
const defaultResponseOptions = {
  waitForTrailers: true,
} as http2.ServerStreamResponseOptions;

export type ServerStatusResponse = Partial<StatusObject>;

export type ServerErrorResponse = ServerStatusResponse & Error;

export type ServerSurfaceCall = {
  cancelled: boolean;
  readonly metadata: Metadata;
  getPeer(): string;
  sendMetadata(responseMetadata: Metadata): void;
  getDeadline(): Deadline;
  getPath(): string;
} & EventEmitter;

export type ServerUnaryCall<RequestType, ResponseType> = ServerSurfaceCall & {
  request: RequestType;
};
export type ServerReadableStream<RequestType, ResponseType> =
  ServerSurfaceCall & ObjectReadable<RequestType>;
export type ServerWritableStream<RequestType, ResponseType> =
  ServerSurfaceCall &
    ObjectWritable<ResponseType> & {
      request: RequestType;
      end: (metadata?: Metadata) => void;
    };
export type ServerDuplexStream<RequestType, ResponseType> = ServerSurfaceCall &
  ObjectReadable<RequestType> &
  ObjectWritable<ResponseType> & { end: (metadata?: Metadata) => void };

export class ServerUnaryCallImpl<RequestType, ResponseType>
  extends EventEmitter
  implements ServerUnaryCall<RequestType, ResponseType>
{
  cancelled: boolean;

  constructor(
    private call: Http2ServerCallStream<RequestType, ResponseType>,
    public metadata: Metadata,
    public request: RequestType
  ) {
    super();
    this.cancelled = false;
    this.call.setupSurfaceCall(this);
  }

  getPeer(): string {
    return this.call.getPeer();
  }

  sendMetadata(responseMetadata: Metadata): void {
    this.call.sendMetadata(responseMetadata);
  }

  getDeadline(): Deadline {
    return this.call.getDeadline();
  }

  getPath(): string {
    return this.call.getPath();
  }
}

export class ServerReadableStreamImpl<RequestType, ResponseType>
  extends Readable
  implements ServerReadableStream<RequestType, ResponseType>
{
  cancelled: boolean;

  constructor(
    private call: Http2ServerCallStream<RequestType, ResponseType>,
    public metadata: Metadata,
    public deserialize: Deserialize<RequestType>,
    encoding: string
  ) {
    super({ objectMode: true });
    this.cancelled = false;
    this.call.setupSurfaceCall(this);
    this.call.setupReadable(this, encoding);
  }

  _read(size: number) {
    if (!this.call.consumeUnpushedMessages(this)) {
      return;
    }

    this.call.resume();
  }

  getPeer(): string {
    return this.call.getPeer();
  }

  sendMetadata(responseMetadata: Metadata): void {
    this.call.sendMetadata(responseMetadata);
  }

  getDeadline(): Deadline {
    return this.call.getDeadline();
  }

  getPath(): string {
    return this.call.getPath();
  }
}

export class ServerWritableStreamImpl<RequestType, ResponseType>
  extends Writable
  implements ServerWritableStream<RequestType, ResponseType>
{
  cancelled: boolean;
  private trailingMetadata: Metadata;

  constructor(
    private call: Http2ServerCallStream<RequestType, ResponseType>,
    public metadata: Metadata,
    public serialize: Serialize<ResponseType>,
    public request: RequestType
  ) {
    super({ objectMode: true });
    this.cancelled = false;
    this.trailingMetadata = new Metadata();
    this.call.setupSurfaceCall(this);

    this.on('error', (err) => {
      this.call.sendError(err);
      this.end();
    });
  }

  getPeer(): string {
    return this.call.getPeer();
  }

  sendMetadata(responseMetadata: Metadata): void {
    this.call.sendMetadata(responseMetadata);
  }

  getDeadline(): Deadline {
    return this.call.getDeadline();
  }

  getPath(): string {
    return this.call.getPath();
  }

  _write(
    chunk: ResponseType,
    encoding: string,
    // eslint-disable-next-line @typescript-eslint/no-explicit-any
    callback: (...args: any[]) => void
  ) {
    try {
      const response = this.call.serializeMessage(chunk);

      if (!this.call.write(response)) {
        this.call.once('drain', callback);
        return;
      }
    } catch (err) {
      err.code = Status.INTERNAL;
      this.emit('error', err);
    }

    callback();
  }

  _final(callback: Function): void {
    this.call.sendStatus({
      code: Status.OK,
      details: 'OK',
      metadata: this.trailingMetadata,
    });
    callback(null);
  }

  // eslint-disable-next-line @typescript-eslint/no-explicit-any
  end(metadata?: any) {
    if (metadata) {
      this.trailingMetadata = metadata;
    }

    return super.end();
  }
}

export class ServerDuplexStreamImpl<RequestType, ResponseType>
  extends Duplex
  implements ServerDuplexStream<RequestType, ResponseType>
{
  cancelled: boolean;
  private trailingMetadata: Metadata;

  constructor(
    private call: Http2ServerCallStream<RequestType, ResponseType>,
    public metadata: Metadata,
    public serialize: Serialize<ResponseType>,
    public deserialize: Deserialize<RequestType>,
    encoding: string
  ) {
    super({ objectMode: true });
    this.cancelled = false;
    this.trailingMetadata = new Metadata();
    this.call.setupSurfaceCall(this);
    this.call.setupReadable(this, encoding);

    this.on('error', (err) => {
      this.call.sendError(err);
      this.end();
    });
  }

  getPeer(): string {
    return this.call.getPeer();
  }

  sendMetadata(responseMetadata: Metadata): void {
    this.call.sendMetadata(responseMetadata);
  }

  getDeadline(): Deadline {
    return this.call.getDeadline();
  }

  getPath(): string {
    return this.call.getPath();
  }

  // eslint-disable-next-line @typescript-eslint/no-explicit-any
  end(metadata?: any) {
    if (metadata) {
      this.trailingMetadata = metadata;
    }

    return super.end();
  }
}

ServerDuplexStreamImpl.prototype._read =
  ServerReadableStreamImpl.prototype._read;
ServerDuplexStreamImpl.prototype._write =
  ServerWritableStreamImpl.prototype._write;
ServerDuplexStreamImpl.prototype._final =
  ServerWritableStreamImpl.prototype._final;

// Unary response callback signature.
export type sendUnaryData<ResponseType> = (
  error: ServerErrorResponse | ServerStatusResponse | null,
  value?: ResponseType | null,
  trailer?: Metadata,
  flags?: number
) => void;

// User provided handler for unary calls.
export type handleUnaryCall<RequestType, ResponseType> = (
  call: ServerUnaryCall<RequestType, ResponseType>,
  callback: sendUnaryData<ResponseType>
) => void;

// User provided handler for client streaming calls.
export type handleClientStreamingCall<RequestType, ResponseType> = (
  call: ServerReadableStream<RequestType, ResponseType>,
  callback: sendUnaryData<ResponseType>
) => void;

// User provided handler for server streaming calls.
export type handleServerStreamingCall<RequestType, ResponseType> = (
  call: ServerWritableStream<RequestType, ResponseType>
) => void;

// User provided handler for bidirectional streaming calls.
export type handleBidiStreamingCall<RequestType, ResponseType> = (
  call: ServerDuplexStream<RequestType, ResponseType>
) => void;

export type HandleCall<RequestType, ResponseType> =
  | handleUnaryCall<RequestType, ResponseType>
  | handleClientStreamingCall<RequestType, ResponseType>
  | handleServerStreamingCall<RequestType, ResponseType>
  | handleBidiStreamingCall<RequestType, ResponseType>;

export interface UnaryHandler<RequestType, ResponseType> {
  func: handleUnaryCall<RequestType, ResponseType>;
  serialize: Serialize<ResponseType>;
  deserialize: Deserialize<RequestType>;
  type: HandlerType;
  path: string;
}

export interface ClientStreamingHandler<RequestType, ResponseType> {
  func: handleClientStreamingCall<RequestType, ResponseType>;
  serialize: Serialize<ResponseType>;
  deserialize: Deserialize<RequestType>;
  type: HandlerType;
  path: string;
}

export interface ServerStreamingHandler<RequestType, ResponseType> {
  func: handleServerStreamingCall<RequestType, ResponseType>;
  serialize: Serialize<ResponseType>;
  deserialize: Deserialize<RequestType>;
  type: HandlerType;
  path: string;
}

export interface BidiStreamingHandler<RequestType, ResponseType> {
  func: handleBidiStreamingCall<RequestType, ResponseType>;
  serialize: Serialize<ResponseType>;
  deserialize: Deserialize<RequestType>;
  type: HandlerType;
  path: string;
}

export type Handler<RequestType, ResponseType> =
  | UnaryHandler<RequestType, ResponseType>
  | ClientStreamingHandler<RequestType, ResponseType>
  | ServerStreamingHandler<RequestType, ResponseType>
  | BidiStreamingHandler<RequestType, ResponseType>;

export type HandlerType = 'bidi' | 'clientStream' | 'serverStream' | 'unary';

// Internal class that wraps the HTTP2 request.
export class Http2ServerCallStream<
  RequestType,
  ResponseType
> extends EventEmitter {
  cancelled = false;
  deadlineTimer: NodeJS.Timer | null = null;
  private statusSent = false;
  private deadline: Deadline = Infinity;
  private wantTrailers = false;
  private metadataSent = false;
  private canPush = false;
  private isPushPending = false;
  private bufferedMessages: Array<Buffer | null> = [];
  private messagesToPush: Array<RequestType | null> = [];
  private maxSendMessageSize: number = DEFAULT_MAX_SEND_MESSAGE_LENGTH;
  private maxReceiveMessageSize: number = DEFAULT_MAX_RECEIVE_MESSAGE_LENGTH;

  constructor(
    private stream: http2.ServerHttp2Stream,
    private handler: Handler<RequestType, ResponseType>,
    private options: ChannelOptions
  ) {
    super();

    this.stream.once('error', (err: ServerErrorResponse) => {
      /* We need an error handler to avoid uncaught error event exceptions, but
       * there is nothing we can reasonably do here. Any error event should
       * have a corresponding close event, which handles emitting the cancelled
       * event. And the stream is now in a bad state, so we can't reasonably
       * expect to be able to send an error over it. */
    });

    this.stream.once('close', () => {
      trace(
        'Request to method ' +
          this.handler?.path +
          ' stream closed with rstCode ' +
          this.stream.rstCode
      );

      if (!this.statusSent) {
        this.cancelled = true;
        this.emit('cancelled', 'cancelled');
        this.emit('streamEnd', false);
        this.sendStatus({
          code: Status.CANCELLED,
          details: 'Cancelled by client',
          metadata: null,
        });
      }
    });

    this.stream.on('drain', () => {
      this.emit('drain');
    });

    if ('grpc.max_send_message_length' in options) {
      this.maxSendMessageSize = options['grpc.max_send_message_length']!;
    }
    if ('grpc.max_receive_message_length' in options) {
      this.maxReceiveMessageSize = options['grpc.max_receive_message_length']!;
    }
  }

  private checkCancelled(): boolean {
    /* In some cases the stream can become destroyed before the close event
     * fires. That creates a race condition that this check works around */
    if (this.stream.destroyed || this.stream.closed) {
      this.cancelled = true;
    }
    return this.cancelled;
  }

  private getDecompressedMessage(
    message: Buffer,
    encoding: string
  ): Buffer | Promise<Buffer> {
    if (encoding === 'deflate') {
      return inflate(message.subarray(5));
    } else if (encoding === 'gzip') {
      return unzip(message.subarray(5));
    } else if (encoding === 'identity') {
      return message.subarray(5);
    }

    return Promise.reject({
      code: Status.UNIMPLEMENTED,
      details: `Received message compressed with unsupported encoding "${encoding}"`,
    });
  }

  sendMetadata(customMetadata?: Metadata) {
    if (this.checkCancelled()) {
      return;
    }

    if (this.metadataSent) {
      return;
    }

    this.metadataSent = true;
    const custom = customMetadata ? customMetadata.toHttp2Headers() : null;
    // TODO(cjihrig): Include compression headers.
    const headers = { ...defaultResponseHeaders, ...custom };
    this.stream.respond(headers, defaultResponseOptions);
  }

  receiveMetadata(headers: http2.IncomingHttpHeaders) {
    const metadata = Metadata.fromHttp2Headers(headers);

<<<<<<< HEAD
    trace('Request to ' + this.handler.path + ' received headers ' + JSON.stringify(metadata.toJSON()));
=======
    if (logging.isTracerEnabled(TRACER_NAME)) {
      trace(
        'Request to ' +
          this.handler.path +
          ' received headers ' +
          JSON.stringify(metadata.toJSON())
      );
    }
>>>>>>> 4bfd383b

    // TODO(cjihrig): Receive compression metadata.

    const timeoutHeader = metadata.get(GRPC_TIMEOUT_HEADER);

    if (timeoutHeader.length > 0) {
      const match = timeoutHeader[0].toString().match(DEADLINE_REGEX);

      if (match === null) {
        const err = new Error('Invalid deadline') as ServerErrorResponse;
        err.code = Status.OUT_OF_RANGE;
        this.sendError(err);
        return metadata;
      }

      const timeout = (+match[1] * deadlineUnitsToMs[match[2]]) | 0;

      const now = new Date();
      this.deadline = now.setMilliseconds(now.getMilliseconds() + timeout);
      this.deadlineTimer = setTimeout(handleExpiredDeadline, timeout, this);
      metadata.remove(GRPC_TIMEOUT_HEADER);
    }

    // Remove several headers that should not be propagated to the application
    metadata.remove(http2.constants.HTTP2_HEADER_ACCEPT_ENCODING);
    metadata.remove(http2.constants.HTTP2_HEADER_TE);
    metadata.remove(http2.constants.HTTP2_HEADER_CONTENT_TYPE);
    metadata.remove('grpc-accept-encoding');

    return metadata;
  }

  receiveUnaryMessage(
    encoding: string,
    next: (
      err: Partial<ServerStatusResponse> | null,
      request?: RequestType
    ) => void
  ): void {
    const { stream } = this;

    let receivedLength = 0;
    const call = this;
    const body: Buffer[] = [];
    const limit = this.maxReceiveMessageSize;

    stream.on('data', onData);
    stream.on('end', onEnd);
    stream.on('error', onEnd);

    function onData(chunk: Buffer) {
      receivedLength += chunk.byteLength;

      if (limit !== -1 && receivedLength > limit) {
        stream.removeListener('data', onData);
        stream.removeListener('end', onEnd);
        stream.removeListener('error', onEnd);
        next({
          code: Status.RESOURCE_EXHAUSTED,
          details: `Received message larger than max (${receivedLength} vs. ${limit})`,
        });
        return;
      }

      body.push(chunk);
    }

    function onEnd(err?: Error) {
      stream.removeListener('data', onData);
      stream.removeListener('end', onEnd);
      stream.removeListener('error', onEnd);

      if (err !== undefined) {
        next({ code: Status.INTERNAL, details: err.message });
        return;
      }

      if (receivedLength === 0) {
        next({ code: Status.INTERNAL, details: 'received empty unary message' })
        return;
      }

      call.emit('receiveMessage');

      const requestBytes = Buffer.concat(body, receivedLength);
      const compressed = requestBytes.readUInt8(0) === 1;
      const compressedMessageEncoding = compressed ? encoding : 'identity';
      const decompressedMessage = call.getDecompressedMessage(
        requestBytes,
        compressedMessageEncoding
      );

      if (Buffer.isBuffer(decompressedMessage)) {
        call.safeDeserializeMessage(decompressedMessage, next);
        return;
      }

      decompressedMessage.then(
        (decompressed) => call.safeDeserializeMessage(decompressed, next),
        (err: any) => next(
          err.code
            ? err
            : {
                code: Status.INTERNAL,
                details: `Received "grpc-encoding" header "${encoding}" but ${encoding} decompression failed`,
              }
        )
      )
    }
  }

  private safeDeserializeMessage(
    buffer: Buffer,
    next: (err: Partial<ServerStatusResponse> | null, request?: RequestType) => void
  ) {
    try {
      next(null, this.deserializeMessage(buffer));
    } catch (err) {
      err.code = Status.INTERNAL;
      next(err);
    }
  }

  serializeMessage(value: ResponseType) {
    const messageBuffer = this.handler.serialize(value);

    // TODO(cjihrig): Call compression aware serializeMessage().
    const byteLength = messageBuffer.byteLength;
    const output = Buffer.allocUnsafe(byteLength + 5);
    output.writeUInt8(0, 0);
    output.writeUInt32BE(byteLength, 1);
    messageBuffer.copy(output, 5);
    return output;
  }

  deserializeMessage(bytes: Buffer) {
    return this.handler.deserialize(bytes);
  }

  async sendUnaryMessage(
    err: ServerErrorResponse | ServerStatusResponse | null,
    value?: ResponseType | null,
    metadata?: Metadata | null,
    flags?: number
  ) {
    if (this.checkCancelled()) {
      return;
    }

    if (metadata === undefined) {
      metadata = null;
    }

    if (err) {
      if (!Object.prototype.hasOwnProperty.call(err, 'metadata') && metadata) {
        err.metadata = metadata;
      }
      this.sendError(err);
      return;
    }

    try {
      const response = this.serializeMessage(value!);

      this.write(response);
      this.sendStatus({ code: Status.OK, details: 'OK', metadata });
    } catch (err) {
      err.code = Status.INTERNAL;
      this.sendError(err);
    }
  }

  sendStatus(statusObj: PartialStatusObject) {
    this.emit('callEnd', statusObj.code);
    this.emit('streamEnd', statusObj.code === Status.OK);
    if (this.checkCancelled()) {
      return;
    }

    trace(
      'Request to method ' +
        this.handler?.path +
        ' ended with status code: ' +
        Status[statusObj.code] +
        ' details: ' +
        statusObj.details
    );

    if (this.deadlineTimer) clearTimeout(this.deadlineTimer);

    if (!this.wantTrailers) {
      this.wantTrailers = true;
      this.stream.once('wantTrailers', () => {
        const trailersToSend = {
          [GRPC_STATUS_HEADER]: statusObj.code,
          [GRPC_MESSAGE_HEADER]: encodeURI(statusObj.details),
          ...statusObj.metadata?.toHttp2Headers(),
        };

        this.stream.sendTrailers(trailersToSend);
        this.statusSent = true;
      });
      this.sendMetadata();
      this.stream.end();
    }
  }

  sendError(error: ServerErrorResponse | ServerStatusResponse) {
    const status: PartialStatusObject = {
      code: Status.UNKNOWN,
      details: 'message' in error ? error.message : 'Unknown Error',
      metadata:
        'metadata' in error && error.metadata !== undefined
          ? error.metadata
          : null,
    };

    if (
      'code' in error &&
      typeof error.code === 'number' &&
      Number.isInteger(error.code)
    ) {
      status.code = error.code;

      if ('details' in error && typeof error.details === 'string') {
        status.details = error.details!;
      }
    }

    this.sendStatus(status);
  }

  write(chunk: Buffer) {
    if (this.checkCancelled()) {
      return;
    }

    if (
      this.maxSendMessageSize !== -1 &&
      chunk.length > this.maxSendMessageSize
    ) {
      this.sendError({
        code: Status.RESOURCE_EXHAUSTED,
        details: `Sent message larger than max (${chunk.length} vs. ${this.maxSendMessageSize})`,
      });
      return;
    }

    this.sendMetadata();
    this.emit('sendMessage');
    return this.stream.write(chunk);
  }

  resume() {
    this.stream.resume();
  }

  setupSurfaceCall(call: ServerSurfaceCall) {
    this.once('cancelled', (reason) => {
      call.cancelled = true;
      call.emit('cancelled', reason);
    });

    this.once('callEnd', (status) => call.emit('callEnd', status));
  }

  setupReadable(
    readable:
      | ServerReadableStream<RequestType, ResponseType>
      | ServerDuplexStream<RequestType, ResponseType>,
    encoding: string
  ) {
    const decoder = new StreamDecoder();

    let readsDone = false;

    let pendingMessageProcessing = false;

    let pushedEnd = false;

    const maybePushEnd = () => {
      if (!pushedEnd && readsDone && !pendingMessageProcessing) {
        pushedEnd = true;
        this.pushOrBufferMessage(readable, null);
      }
    };

    this.stream.on('data', async (data: Buffer) => {
      const messages = decoder.write(data);

      pendingMessageProcessing = true;
      this.stream.pause();
      for (const message of messages) {
        if (
          this.maxReceiveMessageSize !== -1 &&
          message.length > this.maxReceiveMessageSize
        ) {
          this.sendError({
            code: Status.RESOURCE_EXHAUSTED,
            details: `Received message larger than max (${message.length} vs. ${this.maxReceiveMessageSize})`,
          });
          return;
        }
        this.emit('receiveMessage');

        const compressed = message.readUInt8(0) === 1;
        const compressedMessageEncoding = compressed ? encoding : 'identity';
        const decompressedMessage = await this.getDecompressedMessage(
          message,
          compressedMessageEncoding
        );

        // Encountered an error with decompression; it'll already have been propogated back
        // Just return early
        if (!decompressedMessage) return;

        this.pushOrBufferMessage(readable, decompressedMessage);
      }
      pendingMessageProcessing = false;
      this.stream.resume();
      maybePushEnd();
    });

    this.stream.once('end', () => {
      readsDone = true;
      maybePushEnd();
    });
  }

  consumeUnpushedMessages(
    readable:
      | ServerReadableStream<RequestType, ResponseType>
      | ServerDuplexStream<RequestType, ResponseType>
  ): boolean {
    this.canPush = true;

    while (this.messagesToPush.length > 0) {
      const nextMessage = this.messagesToPush.shift();
      const canPush = readable.push(nextMessage);

      if (nextMessage === null || canPush === false) {
        this.canPush = false;
        break;
      }
    }

    return this.canPush;
  }

  private pushOrBufferMessage(
    readable:
      | ServerReadableStream<RequestType, ResponseType>
      | ServerDuplexStream<RequestType, ResponseType>,
    messageBytes: Buffer | null
  ): void {
    if (this.isPushPending) {
      this.bufferedMessages.push(messageBytes);
    } else {
      this.pushMessage(readable, messageBytes);
    }
  }

  private async pushMessage(
    readable:
      | ServerReadableStream<RequestType, ResponseType>
      | ServerDuplexStream<RequestType, ResponseType>,
    messageBytes: Buffer | null
  ) {
    if (messageBytes === null) {
      trace('Received end of stream');
      if (this.canPush) {
        readable.push(null);
      } else {
        this.messagesToPush.push(null);
      }

      return;
    }

    trace('Received message of length ' + messageBytes.length);

    this.isPushPending = true;

    try {
      const deserialized = await this.deserializeMessage(messageBytes);

      if (this.canPush) {
        if (!readable.push(deserialized)) {
          this.canPush = false;
          this.stream.pause();
        }
      } else {
        this.messagesToPush.push(deserialized);
      }
    } catch (error) {
      // Ignore any remaining messages when errors occur.
      this.bufferedMessages.length = 0;

      if (
        !(
          'code' in error &&
          typeof error.code === 'number' &&
          Number.isInteger(error.code) &&
          error.code >= Status.OK &&
          error.code <= Status.UNAUTHENTICATED
        )
      ) {
        // The error code is not a valid gRPC code so its being overwritten.
        error.code = Status.INTERNAL;
      }

      readable.emit('error', error);
    }

    this.isPushPending = false;

    if (this.bufferedMessages.length > 0) {
      this.pushMessage(
        readable,
        this.bufferedMessages.shift() as Buffer | null
      );
    }
  }

  getPeer(): string {
    const socket = this.stream.session.socket;
    if (socket.remoteAddress) {
      if (socket.remotePort) {
        return `${socket.remoteAddress}:${socket.remotePort}`;
      } else {
        return socket.remoteAddress;
      }
    } else {
      return 'unknown';
    }
  }

  getDeadline(): Deadline {
    return this.deadline;
  }

  getPath(): string {
    return this.handler.path;
  }
}

/* eslint-disable @typescript-eslint/no-explicit-any */
type UntypedServerCall = Http2ServerCallStream<any, any>;

function handleExpiredDeadline(call: UntypedServerCall) {
  const err = new Error('Deadline exceeded') as ServerErrorResponse;
  err.code = Status.DEADLINE_EXCEEDED;

  call.sendError(err);
  call.cancelled = true;
  call.emit('cancelled', 'deadline');
}<|MERGE_RESOLUTION|>--- conflicted
+++ resolved
@@ -21,10 +21,6 @@
 import * as zlib from 'zlib';
 import { promisify } from 'util';
 
-<<<<<<< HEAD
-=======
-import { Deadline, StatusObject, PartialStatusObject } from './call-stream';
->>>>>>> 4bfd383b
 import {
   Status,
   DEFAULT_MAX_SEND_MESSAGE_LENGTH,
@@ -37,7 +33,7 @@
 import { ObjectReadable, ObjectWritable } from './object-stream';
 import { ChannelOptions } from './channel-options';
 import * as logging from './logging';
-import { StatusObject } from './call-interface';
+import { StatusObject, PartialStatusObject } from './call-interface';
 import { Deadline } from './deadline';
 
 const TRACER_NAME = 'server_call';
@@ -508,9 +504,6 @@
   receiveMetadata(headers: http2.IncomingHttpHeaders) {
     const metadata = Metadata.fromHttp2Headers(headers);
 
-<<<<<<< HEAD
-    trace('Request to ' + this.handler.path + ' received headers ' + JSON.stringify(metadata.toJSON()));
-=======
     if (logging.isTracerEnabled(TRACER_NAME)) {
       trace(
         'Request to ' +
@@ -519,7 +512,6 @@
           JSON.stringify(metadata.toJSON())
       );
     }
->>>>>>> 4bfd383b
 
     // TODO(cjihrig): Receive compression metadata.
 
