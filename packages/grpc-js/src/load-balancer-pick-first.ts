/*
 * Copyright 2019 gRPC authors.
 *
 * Licensed under the Apache License, Version 2.0 (the "License");
 * you may not use this file except in compliance with the License.
 * You may obtain a copy of the License at
 *
 *     http://www.apache.org/licenses/LICENSE-2.0
 *
 * Unless required by applicable law or agreed to in writing, software
 * distributed under the License is distributed on an "AS IS" BASIS,
 * WITHOUT WARRANTIES OR CONDITIONS OF ANY KIND, either express or implied.
 * See the License for the specific language governing permissions and
 * limitations under the License.
 *
 */

import {
  LoadBalancer,
  ChannelControlHelper,
  TypedLoadBalancingConfig,
  registerDefaultLoadBalancerType,
  registerLoadBalancerType,
  createChildChannelControlHelper,
} from './load-balancer';
import { ConnectivityState } from './connectivity-state';
import {
  QueuePicker,
  Picker,
  PickArgs,
  CompletePickResult,
  PickResultType,
  UnavailablePicker,
} from './picker';
import { Endpoint, SubchannelAddress } from './subchannel-address';
import * as logging from './logging';
import { LogVerbosity } from './constants';
import {
  SubchannelInterface,
  ConnectivityStateListener,
  HealthListener,
} from './subchannel-interface';
import { isTcpSubchannelAddress } from './subchannel-address';
import { isIPv6 } from 'net';
import { ChannelOptions } from './channel-options';

const TRACER_NAME = 'pick_first';

function trace(text: string): void {
  logging.trace(LogVerbosity.DEBUG, TRACER_NAME, text);
}

const TYPE_NAME = 'pick_first';

/**
 * Delay after starting a connection on a subchannel before starting a
 * connection on the next subchannel in the list, for Happy Eyeballs algorithm.
 */
const CONNECTION_DELAY_INTERVAL_MS = 250;

export class PickFirstLoadBalancingConfig implements TypedLoadBalancingConfig {
  constructor(private readonly shuffleAddressList: boolean) {}

  getLoadBalancerName(): string {
    return TYPE_NAME;
  }

  toJsonObject(): object {
    return {
      [TYPE_NAME]: {
        shuffleAddressList: this.shuffleAddressList,
      },
    };
  }

  getShuffleAddressList() {
    return this.shuffleAddressList;
  }

  // eslint-disable-next-line @typescript-eslint/no-explicit-any
  static createFromJson(obj: any) {
    if (
      'shuffleAddressList' in obj &&
      !(typeof obj.shuffleAddressList === 'boolean')
    ) {
      throw new Error(
        'pick_first config field shuffleAddressList must be a boolean if provided'
      );
    }
    return new PickFirstLoadBalancingConfig(obj.shuffleAddressList === true);
  }
}

/**
 * Picker for a `PickFirstLoadBalancer` in the READY state. Always returns the
 * picked subchannel.
 */
class PickFirstPicker implements Picker {
  constructor(private subchannel: SubchannelInterface) {}

  pick(pickArgs: PickArgs): CompletePickResult {
    return {
      pickResultType: PickResultType.COMPLETE,
      subchannel: this.subchannel,
      status: null,
      onCallStarted: null,
      onCallEnded: null,
    };
  }
}

interface SubchannelChild {
  subchannel: SubchannelInterface;
  hasReportedTransientFailure: boolean;
}

/**
 * Return a new array with the elements of the input array in a random order
 * @param list The input array
 * @returns A shuffled array of the elements of list
 */
export function shuffled<T>(list: T[]): T[] {
  const result = list.slice();
  for (let i = result.length - 1; i > 1; i--) {
    const j = Math.floor(Math.random() * (i + 1));
    const temp = result[i];
    result[i] = result[j];
    result[j] = temp;
  }
  return result;
}

/**
 * Interleave addresses in addressList by family in accordance with RFC-8304 section 4
 * @param addressList
 * @returns
 */
function interleaveAddressFamilies(
  addressList: SubchannelAddress[]
): SubchannelAddress[] {
  const result: SubchannelAddress[] = [];
  const ipv6Addresses: SubchannelAddress[] = [];
  const ipv4Addresses: SubchannelAddress[] = [];
  const ipv6First =
    isTcpSubchannelAddress(addressList[0]) && isIPv6(addressList[0].host);
  for (const address of addressList) {
    if (isTcpSubchannelAddress(address) && isIPv6(address.host)) {
      ipv6Addresses.push(address);
    } else {
      ipv4Addresses.push(address);
    }
  }
  const firstList = ipv6First ? ipv6Addresses : ipv4Addresses;
  const secondList = ipv6First ? ipv4Addresses : ipv6Addresses;
  for (let i = 0; i < Math.max(firstList.length, secondList.length); i++) {
    if (i < firstList.length) {
      result.push(firstList[i]);
    }
    if (i < secondList.length) {
      result.push(secondList[i]);
    }
  }
  return result;
}

const REPORT_HEALTH_STATUS_OPTION_NAME =
  'grpc-node.internal.pick-first.report_health_status';

export class PickFirstLoadBalancer implements LoadBalancer {
  /**
   * The list of subchannels this load balancer is currently attempting to
   * connect to.
   */
  private children: SubchannelChild[] = [];
  /**
   * The current connectivity state of the load balancer.
   */
  private currentState: ConnectivityState = ConnectivityState.IDLE;
  /**
   * The index within the `subchannels` array of the subchannel with the most
   * recently started connection attempt.
   */
  private currentSubchannelIndex = 0;
  /**
   * The currently picked subchannel used for making calls. Populated if
   * and only if the load balancer's current state is READY. In that case,
   * the subchannel's current state is also READY.
   */
  private currentPick: SubchannelInterface | null = null;
  /**
   * Listener callback attached to each subchannel in the `subchannels` list
   * while establishing a connection.
   */
  private subchannelStateListener: ConnectivityStateListener = (
    subchannel,
    previousState,
    newState,
    keepaliveTime,
    errorMessage
  ) => {
    this.onSubchannelStateUpdate(subchannel, previousState, newState, errorMessage);
  };

  private pickedSubchannelHealthListener: HealthListener = () =>
    this.calculateAndReportNewState();
  /**
   * Timer reference for the timer tracking when to start
   */
  private connectionDelayTimeout: NodeJS.Timeout;

  private triedAllSubchannels = false;

  /**
   * The LB policy enters sticky TRANSIENT_FAILURE mode when all
   * subchannels have failed to connect at least once, and it stays in that
   * mode until a connection attempt is successful. While in sticky TF mode,
   * the LB policy continuously attempts to connect to all of its subchannels.
   */
  private stickyTransientFailureMode = false;

  private reportHealthStatus: boolean;

  /**
   * Indicates whether we called channelControlHelper.requestReresolution since
   * the last call to updateAddressList
   */
  private requestedResolutionSinceLastUpdate = false;

  /**
   * The most recent error reported by any subchannel as it transitioned to
   * TRANSIENT_FAILURE.
   */
  private lastError: string | null = null;

  private latestAddressList: SubchannelAddress[] | null = null;

  /**
   * Load balancer that attempts to connect to each backend in the address list
   * in order, and picks the first one that connects, using it for every
   * request.
   * @param channelControlHelper `ChannelControlHelper` instance provided by
   *     this load balancer's owner.
   */
  constructor(
    private readonly channelControlHelper: ChannelControlHelper,
    options: ChannelOptions
  ) {
    this.connectionDelayTimeout = setTimeout(() => {}, 0);
    clearTimeout(this.connectionDelayTimeout);
    this.reportHealthStatus = options[REPORT_HEALTH_STATUS_OPTION_NAME];
  }

  private allChildrenHaveReportedTF(): boolean {
    return this.children.every(child => child.hasReportedTransientFailure);
  }

  private calculateAndReportNewState() {
    if (this.currentPick) {
      if (this.reportHealthStatus && !this.currentPick.isHealthy()) {
        this.updateState(
          ConnectivityState.TRANSIENT_FAILURE,
          new UnavailablePicker({
            details: `Picked subchannel ${this.currentPick.getAddress()} is unhealthy`,
          })
        );
      } else {
        this.updateState(
          ConnectivityState.READY,
          new PickFirstPicker(this.currentPick)
        );
      }
    } else if (this.children.length === 0) {
      this.updateState(ConnectivityState.IDLE, new QueuePicker(this));
    } else {
      if (this.stickyTransientFailureMode) {
        this.updateState(
          ConnectivityState.TRANSIENT_FAILURE,
          new UnavailablePicker({details: `No connection established. Last error: ${this.lastError}`})
        );
      } else {
        this.updateState(ConnectivityState.CONNECTING, new QueuePicker(this));
      }
    }
  }

  private requestReresolution() {
    this.requestedResolutionSinceLastUpdate = true;
    this.channelControlHelper.requestReresolution();
  }

  private maybeEnterStickyTransientFailureMode() {
    if (!this.allChildrenHaveReportedTF()) {
      return;
    }
    if (!this.requestedResolutionSinceLastUpdate) {
      /* Each time we get an update we reset each subchannel's
       * hasReportedTransientFailure flag, so the next time we get to this
       * point after that, each subchannel has reported TRANSIENT_FAILURE
       * at least once since then. That is the trigger for requesting
       * reresolution, whether or not the LB policy is already in sticky TF
       * mode. */
      this.requestReresolution();
    }
    if (this.stickyTransientFailureMode) {
      return;
    }
    this.stickyTransientFailureMode = true;
    for (const { subchannel } of this.children) {
      subchannel.startConnecting();
    }
    this.calculateAndReportNewState();
  }

  private removeCurrentPick() {
    if (this.currentPick !== null) {
      /* Unref can cause a state change, which can cause a change in the value
       * of this.currentPick, so we hold a local reference to make sure that
       * does not impact this function. */
      const currentPick = this.currentPick;
      this.currentPick = null;
      currentPick.unref();
      currentPick.removeConnectivityStateListener(this.subchannelStateListener);
      this.channelControlHelper.removeChannelzChild(
        currentPick.getChannelzRef()
      );
      if (this.reportHealthStatus) {
        currentPick.removeHealthStateWatcher(
          this.pickedSubchannelHealthListener
        );
      }
    }
  }

  private onSubchannelStateUpdate(
    subchannel: SubchannelInterface,
    previousState: ConnectivityState,
    newState: ConnectivityState,
    errorMessage?: string
  ) {
    if (this.currentPick?.realSubchannelEquals(subchannel)) {
      if (newState !== ConnectivityState.READY) {
        this.removeCurrentPick();
        this.calculateAndReportNewState();
        this.requestReresolution();
      }
      return;
    }
    for (const [index, child] of this.children.entries()) {
      if (subchannel.realSubchannelEquals(child.subchannel)) {
        if (newState === ConnectivityState.READY) {
          this.pickSubchannel(child.subchannel);
        }
        if (newState === ConnectivityState.TRANSIENT_FAILURE) {
          child.hasReportedTransientFailure = true;
          if (errorMessage) {
            this.lastError = errorMessage;
          }
          this.maybeEnterStickyTransientFailureMode();
          if (index === this.currentSubchannelIndex) {
            this.startNextSubchannelConnecting(index + 1);
          }
        }
        child.subchannel.startConnecting();
        return;
      }
    }
  }

  private startNextSubchannelConnecting(startIndex: number) {
    clearTimeout(this.connectionDelayTimeout);
    if (this.triedAllSubchannels) {
      return;
    }
    for (const [index, child] of this.children.entries()) {
      if (index >= startIndex) {
        const subchannelState = child.subchannel.getConnectivityState();
        if (
          subchannelState === ConnectivityState.IDLE ||
          subchannelState === ConnectivityState.CONNECTING
        ) {
          this.startConnecting(index);
          return;
        }
      }
    }
    this.triedAllSubchannels = true;
    this.maybeEnterStickyTransientFailureMode();
  }

  /**
   * Have a single subchannel in the `subchannels` list start connecting.
   * @param subchannelIndex The index into the `subchannels` list.
   */
  private startConnecting(subchannelIndex: number) {
    clearTimeout(this.connectionDelayTimeout);
    this.currentSubchannelIndex = subchannelIndex;
    if (
      this.children[subchannelIndex].subchannel.getConnectivityState() ===
      ConnectivityState.IDLE
    ) {
      trace(
        'Start connecting to subchannel with address ' +
          this.children[subchannelIndex].subchannel.getAddress()
      );
      process.nextTick(() => {
        this.children[subchannelIndex]?.subchannel.startConnecting();
      });
    }
    this.connectionDelayTimeout = setTimeout(() => {
      this.startNextSubchannelConnecting(subchannelIndex + 1);
    }, CONNECTION_DELAY_INTERVAL_MS).unref?.();
  }

  private pickSubchannel(subchannel: SubchannelInterface) {
    if (this.currentPick && subchannel.realSubchannelEquals(this.currentPick)) {
      return;
    }
    trace('Pick subchannel with address ' + subchannel.getAddress());
    this.stickyTransientFailureMode = false;
    this.removeCurrentPick();
    this.currentPick = subchannel;
    subchannel.ref();
    if (this.reportHealthStatus) {
      subchannel.addHealthStateWatcher(this.pickedSubchannelHealthListener);
    }
    this.channelControlHelper.addChannelzChild(subchannel.getChannelzRef());
    this.resetSubchannelList();
    clearTimeout(this.connectionDelayTimeout);
    this.calculateAndReportNewState();
  }

  private updateState(newState: ConnectivityState, picker: Picker) {
    trace(
      ConnectivityState[this.currentState] +
        ' -> ' +
        ConnectivityState[newState]
    );
    this.currentState = newState;
    this.channelControlHelper.updateState(newState, picker);
  }

  private resetSubchannelList() {
    for (const child of this.children) {
      if (!(this.currentPick && child.subchannel.realSubchannelEquals(this.currentPick))) {
        /* The connectivity state listener is the same whether the subchannel
         * is in the list of children or it is the currentPick, so if it is in
         * both, removing it here would cause problems. In particular, that
         * always happens immediately after the subchannel is picked. */
        child.subchannel.removeConnectivityStateListener(
          this.subchannelStateListener
        );
      }
      /* Refs are counted independently for the children list and the
       * currentPick, so we call unref whether or not the child is the
       * currentPick. Channelz child references are also refcounted, so
       * removeChannelzChild can be handled the same way. */
      child.subchannel.unref();
      this.channelControlHelper.removeChannelzChild(
        child.subchannel.getChannelzRef()
      );
    }
    this.currentSubchannelIndex = 0;
    this.children = [];
    this.triedAllSubchannels = false;
    this.requestedResolutionSinceLastUpdate = false;
  }

<<<<<<< HEAD
  updateAddressList(
    endpointList: Endpoint[],
    lbConfig: TypedLoadBalancingConfig
  ): void {
    if (!(lbConfig instanceof PickFirstLoadBalancingConfig)) {
      return;
    }
    /* Previously, an update would be discarded if it was identical to the
     * previous update, to minimize churn. Now the DNS resolver is
     * rate-limited, so that is less of a concern. */
    if (lbConfig.getShuffleAddressList()) {
      endpointList = shuffled(endpointList);
    }
    const rawAddressList = ([] as SubchannelAddress[]).concat(
      ...endpointList.map(endpoint => endpoint.addresses)
    );
    if (rawAddressList.length === 0) {
      throw new Error('No addresses in endpoint list passed to pick_first');
    }
    const addressList = interleaveAddressFamilies(rawAddressList);
=======
  private connectToAddressList(addressList: SubchannelAddress[]) {
>>>>>>> 5be83dd8
    const newChildrenList = addressList.map(address => ({
      subchannel: this.channelControlHelper.createSubchannel(address, {}),
      hasReportedTransientFailure: false,
    }));
    /* Ref each subchannel before resetting the list, to ensure that
     * subchannels shared between the list don't drop to 0 refs during the
     * transition. */
    for (const { subchannel } of newChildrenList) {
      subchannel.ref();
      this.channelControlHelper.addChannelzChild(subchannel.getChannelzRef());
    }
    this.resetSubchannelList();
    this.children = newChildrenList;
    for (const { subchannel } of this.children) {
      subchannel.addConnectivityStateListener(this.subchannelStateListener);
      if (subchannel.getConnectivityState() === ConnectivityState.READY) {
        this.pickSubchannel(subchannel);
        return;
      }
    }
    for (const child of this.children) {
      if (
        child.subchannel.getConnectivityState() ===
        ConnectivityState.TRANSIENT_FAILURE
      ) {
        child.hasReportedTransientFailure = true;
      }
    }
    this.startNextSubchannelConnecting(0);
    this.calculateAndReportNewState();
  }

  updateAddressList(
    addressList: SubchannelAddress[],
    lbConfig: LoadBalancingConfig
  ): void {
    if (!(lbConfig instanceof PickFirstLoadBalancingConfig)) {
      return;
    }
    /* Previously, an update would be discarded if it was identical to the
     * previous update, to minimize churn. Now the DNS resolver is
     * rate-limited, so that is less of a concern. */
    if (lbConfig.getShuffleAddressList()) {
      addressList = shuffled(addressList);
    }
    this.latestAddressList = addressList;
    this.connectToAddressList(addressList);
  }

  exitIdle() {
    if (this.currentState === ConnectivityState.IDLE && this.latestAddressList) {
      this.connectToAddressList(this.latestAddressList);
    }
  }

  resetBackoff() {
    /* The pick first load balancer does not have a connection backoff, so this
     * does nothing */
  }

  destroy() {
    this.resetSubchannelList();
    this.removeCurrentPick();
  }

  getTypeName(): string {
    return TYPE_NAME;
  }
}

const LEAF_CONFIG = new PickFirstLoadBalancingConfig(false);

/**
 * This class handles the leaf load balancing operations for a single endpoint.
 * It is a thin wrapper around a PickFirstLoadBalancer with a different API
 * that more closely reflects how it will be used as a leaf balancer.
 */
export class LeafLoadBalancer {
  private pickFirstBalancer: PickFirstLoadBalancer;
  private latestState: ConnectivityState = ConnectivityState.IDLE;
  private latestPicker: Picker;
  constructor(
    private endpoint: Endpoint,
    channelControlHelper: ChannelControlHelper,
    options: ChannelOptions
  ) {
    const childChannelControlHelper = createChildChannelControlHelper(
      channelControlHelper,
      {
        updateState: (connectivityState, picker) => {
          this.latestState = connectivityState;
          this.latestPicker = picker;
          channelControlHelper.updateState(connectivityState, picker);
        },
      }
    );
    this.pickFirstBalancer = new PickFirstLoadBalancer(
      childChannelControlHelper,
      { ...options, [REPORT_HEALTH_STATUS_OPTION_NAME]: true }
    );
    this.latestPicker = new QueuePicker(this.pickFirstBalancer);
  }

  startConnecting() {
    this.pickFirstBalancer.updateAddressList([this.endpoint], LEAF_CONFIG);
  }

  /**
   * Update the endpoint associated with this LeafLoadBalancer to a new
   * endpoint. Does not trigger connection establishment if a connection
   * attempt is not already in progress.
   * @param newEndpoint
   */
  updateEndpoint(newEndpoint: Endpoint) {
    this.endpoint = newEndpoint;
    if (this.latestState !== ConnectivityState.IDLE) {
      this.startConnecting();
    }
  }

  getConnectivityState() {
    return this.latestState;
  }

  getPicker() {
    return this.latestPicker;
  }

  getEndpoint() {
    return this.endpoint;
  }

  destroy() {
    this.pickFirstBalancer.destroy();
  }
}

export function setup(): void {
  registerLoadBalancerType(
    TYPE_NAME,
    PickFirstLoadBalancer,
    PickFirstLoadBalancingConfig
  );
  registerDefaultLoadBalancerType(TYPE_NAME);
}<|MERGE_RESOLUTION|>--- conflicted
+++ resolved
@@ -465,30 +465,7 @@
     this.requestedResolutionSinceLastUpdate = false;
   }
 
-<<<<<<< HEAD
-  updateAddressList(
-    endpointList: Endpoint[],
-    lbConfig: TypedLoadBalancingConfig
-  ): void {
-    if (!(lbConfig instanceof PickFirstLoadBalancingConfig)) {
-      return;
-    }
-    /* Previously, an update would be discarded if it was identical to the
-     * previous update, to minimize churn. Now the DNS resolver is
-     * rate-limited, so that is less of a concern. */
-    if (lbConfig.getShuffleAddressList()) {
-      endpointList = shuffled(endpointList);
-    }
-    const rawAddressList = ([] as SubchannelAddress[]).concat(
-      ...endpointList.map(endpoint => endpoint.addresses)
-    );
-    if (rawAddressList.length === 0) {
-      throw new Error('No addresses in endpoint list passed to pick_first');
-    }
-    const addressList = interleaveAddressFamilies(rawAddressList);
-=======
   private connectToAddressList(addressList: SubchannelAddress[]) {
->>>>>>> 5be83dd8
     const newChildrenList = addressList.map(address => ({
       subchannel: this.channelControlHelper.createSubchannel(address, {}),
       hasReportedTransientFailure: false,
@@ -522,8 +499,8 @@
   }
 
   updateAddressList(
-    addressList: SubchannelAddress[],
-    lbConfig: LoadBalancingConfig
+    endpointList: Endpoint[],
+    lbConfig: TypedLoadBalancingConfig
   ): void {
     if (!(lbConfig instanceof PickFirstLoadBalancingConfig)) {
       return;
@@ -532,8 +509,15 @@
      * previous update, to minimize churn. Now the DNS resolver is
      * rate-limited, so that is less of a concern. */
     if (lbConfig.getShuffleAddressList()) {
-      addressList = shuffled(addressList);
-    }
+      endpointList = shuffled(endpointList);
+    }
+    const rawAddressList = ([] as SubchannelAddress[]).concat(
+      ...endpointList.map(endpoint => endpoint.addresses)
+    );
+    if (rawAddressList.length === 0) {
+      throw new Error('No addresses in endpoint list passed to pick_first');
+    }
+    const addressList = interleaveAddressFamilies(rawAddressList);
     this.latestAddressList = addressList;
     this.connectToAddressList(addressList);
   }
