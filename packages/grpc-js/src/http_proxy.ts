--- conflicted
+++ resolved
@@ -176,30 +176,27 @@
         );
         resolve(socket);
       } else {
-<<<<<<< HEAD
         log(
           LogVerbosity.ERROR,
           'Failed to connect to ' +
             subchannelAddress +
             ' through proxy ' +
-            PROXY_INFO.address
+            PROXY_INFO.address +
+            ' with status ' +
+            res.statusCode
         );
-=======
-        log(LogVerbosity.ERROR, 'Failed to connect to ' + subchannelAddress + ' through proxy ' + PROXY_INFO.address + ' with status ' + res.statusCode);
->>>>>>> 7eca188a
         reject();
       }
     });
     request.once('error', (err) => {
       request.removeAllListeners();
-<<<<<<< HEAD
       log(
         LogVerbosity.ERROR,
-        'Failed to connect to proxy ' + PROXY_INFO.address
+        'Failed to connect to proxy ' +
+          PROXY_INFO.address +
+          ' with error ' +
+          err.message
       );
-=======
-      log(LogVerbosity.ERROR, 'Failed to connect to proxy ' + PROXY_INFO.address + ' with error ' + err.message);
->>>>>>> 7eca188a
       reject();
     });
   });
