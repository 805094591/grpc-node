/*
 * Copyright 2022 gRPC authors.
 *
 * Licensed under the Apache License, Version 2.0 (the "License");
 * you may not use this file except in compliance with the License.
 * You may obtain a copy of the License at
 *
 *     http://www.apache.org/licenses/LICENSE-2.0
 *
 * Unless required by applicable law or agreed to in writing, software
 * distributed under the License is distributed on an "AS IS" BASIS,
 * WITHOUT WARRANTIES OR CONDITIONS OF ANY KIND, either express or implied.
 * See the License for the specific language governing permissions and
 * limitations under the License.
 *
 */

<<<<<<< HEAD
import { CallCredentials } from './call-credentials';
import {
  Call,
  CallStreamOptions,
  InterceptingListener,
  MessageContext,
  StatusObject,
} from './call-interface';
import { LogVerbosity, Propagate, Status } from './constants';
import {
  Deadline,
  deadlineToString,
  getDeadlineTimeoutString,
  getRelativeTimeout,
  minDeadline,
} from './deadline';
import { FilterStack, FilterStackFactory } from './filter-stack';
import { InternalChannel } from './internal-channel';
import { Metadata } from './metadata';
=======
import { CallCredentials } from "./call-credentials";
import { Call, CallStreamOptions, InterceptingListener, MessageContext, StatusObject } from "./call-interface";
import { LogVerbosity, Propagate, Status } from "./constants";
import { Deadline, deadlineToString, getRelativeTimeout, minDeadline } from "./deadline";
import { FilterStack, FilterStackFactory } from "./filter-stack";
import { InternalChannel } from "./internal-channel";
import { Metadata } from "./metadata";
>>>>>>> 3e13d845
import * as logging from './logging';
import { restrictControlPlaneStatusCode } from './control-plane-status';

const TRACER_NAME = 'resolving_call';

export class ResolvingCall implements Call {
  private child: Call | null = null;
  private readPending = false;
  private pendingMessage: { context: MessageContext; message: Buffer } | null =
    null;
  private pendingHalfClose = false;
  private ended = false;
  private readFilterPending = false;
  private writeFilterPending = false;
  private pendingChildStatus: StatusObject | null = null;
  private metadata: Metadata | null = null;
  private listener: InterceptingListener | null = null;
  private deadline: Deadline;
  private host: string;
  private statusWatchers: ((status: StatusObject) => void)[] = [];
  private deadlineTimer: NodeJS.Timer = setTimeout(() => {}, 0);
  private filterStack: FilterStack | null = null;

  constructor(
    private readonly channel: InternalChannel,
    private readonly method: string,
    options: CallStreamOptions,
    private readonly filterStackFactory: FilterStackFactory,
    private credentials: CallCredentials,
    private callNumber: number
  ) {
    this.deadline = options.deadline;
    this.host = options.host;
    if (options.parentCall) {
      if (options.flags & Propagate.CANCELLATION) {
        options.parentCall.on('cancelled', () => {
          this.cancelWithStatus(Status.CANCELLED, 'Cancelled by parent call');
        });
      }
      if (options.flags & Propagate.DEADLINE) {
        this.trace(
          'Propagating deadline from parent: ' +
            options.parentCall.getDeadline()
        );
        this.deadline = minDeadline(
          this.deadline,
          options.parentCall.getDeadline()
        );
      }
    }
    this.trace('Created');
    this.runDeadlineTimer();
  }

  private trace(text: string): void {
    logging.trace(
      LogVerbosity.DEBUG,
      TRACER_NAME,
      '[' + this.callNumber + '] ' + text
    );
  }

  private runDeadlineTimer() {
    clearTimeout(this.deadlineTimer);
    this.trace('Deadline: ' + deadlineToString(this.deadline));
    const timeout = getRelativeTimeout(this.deadline);
    if (timeout !== Infinity) {
      this.trace('Deadline will be reached in ' + timeout + 'ms');
      const handleDeadline = () => {
        this.cancelWithStatus(Status.DEADLINE_EXCEEDED, 'Deadline exceeded');
      };
      if (timeout <= 0) {
        process.nextTick(handleDeadline);
      } else {
        this.deadlineTimer = setTimeout(handleDeadline, timeout);
      }
    }
  }

  private outputStatus(status: StatusObject) {
    if (!this.ended) {
      this.ended = true;
      if (!this.filterStack) {
        this.filterStack = this.filterStackFactory.createFilter();
      }
      clearTimeout(this.deadlineTimer);
      const filteredStatus = this.filterStack.receiveTrailers(status);
      this.trace(
        'ended with status: code=' +
          filteredStatus.code +
          ' details="' +
          filteredStatus.details +
          '"'
      );
      this.statusWatchers.forEach(watcher => watcher(filteredStatus));
      process.nextTick(() => {
        this.listener?.onReceiveStatus(filteredStatus);
      });
    }
  }

  private sendMessageOnChild(context: MessageContext, message: Buffer): void {
    if (!this.child) {
      throw new Error('sendMessageonChild called with child not populated');
    }
    const child = this.child;
    this.writeFilterPending = true;
    this.filterStack!.sendMessage(
      Promise.resolve({ message: message, flags: context.flags })
    ).then(
      filteredMessage => {
        this.writeFilterPending = false;
        child.sendMessageWithContext(context, filteredMessage.message);
        if (this.pendingHalfClose) {
          child.halfClose();
        }
      },
      (status: StatusObject) => {
        this.cancelWithStatus(status.code, status.details);
      }
    );
  }

  getConfig(): void {
    if (this.ended) {
      return;
    }
    if (!this.metadata || !this.listener) {
      throw new Error('getConfig called before start');
    }
    const configResult = this.channel.getConfig(this.method, this.metadata);
    if (configResult.type === 'NONE') {
      this.channel.queueCallForConfig(this);
      return;
    } else if (configResult.type === 'ERROR') {
      if (this.metadata.getOptions().waitForReady) {
        this.channel.queueCallForConfig(this);
      } else {
        this.outputStatus(configResult.error);
      }
      return;
    }
    // configResult.type === 'SUCCESS'
    const config = configResult.config;
    if (config.status !== Status.OK) {
      const { code, details } = restrictControlPlaneStatusCode(
        config.status,
        'Failed to route call to method ' + this.method
      );
      this.outputStatus({
        code: code,
        details: details,
        metadata: new Metadata(),
      });
      return;
    }

    if (config.methodConfig.timeout) {
      const configDeadline = new Date();
      configDeadline.setSeconds(
        configDeadline.getSeconds() + config.methodConfig.timeout.seconds
      );
      configDeadline.setMilliseconds(
        configDeadline.getMilliseconds() +
          config.methodConfig.timeout.nanos / 1_000_000
      );
      this.deadline = minDeadline(this.deadline, configDeadline);
      this.runDeadlineTimer();
    }

    this.filterStackFactory.push(config.dynamicFilterFactories);
    this.filterStack = this.filterStackFactory.createFilter();
    this.filterStack.sendMetadata(Promise.resolve(this.metadata)).then(
      filteredMetadata => {
        this.child = this.channel.createInnerCall(
          config,
          this.method,
          this.host,
          this.credentials,
          this.deadline
        );
        this.trace('Created child [' + this.child.getCallNumber() + ']');
        this.child.start(filteredMetadata, {
          onReceiveMetadata: metadata => {
            this.trace('Received metadata');
            this.listener!.onReceiveMetadata(
              this.filterStack!.receiveMetadata(metadata)
            );
          },
          onReceiveMessage: message => {
            this.trace('Received message');
            this.readFilterPending = true;
            this.filterStack!.receiveMessage(message).then(
              filteredMesssage => {
                this.trace('Finished filtering received message');
                this.readFilterPending = false;
                this.listener!.onReceiveMessage(filteredMesssage);
                if (this.pendingChildStatus) {
                  this.outputStatus(this.pendingChildStatus);
                }
              },
              (status: StatusObject) => {
                this.cancelWithStatus(status.code, status.details);
              }
            );
          },
          onReceiveStatus: status => {
            this.trace('Received status');
            if (this.readFilterPending) {
              this.pendingChildStatus = status;
            } else {
              this.outputStatus(status);
            }
          },
        });
        if (this.readPending) {
          this.child.startRead();
        }
        if (this.pendingMessage) {
          this.sendMessageOnChild(
            this.pendingMessage.context,
            this.pendingMessage.message
          );
        } else if (this.pendingHalfClose) {
          this.child.halfClose();
        }
      },
      (status: StatusObject) => {
        this.outputStatus(status);
      }
    );
  }

  reportResolverError(status: StatusObject) {
    if (this.metadata?.getOptions().waitForReady) {
      this.channel.queueCallForConfig(this);
    } else {
      this.outputStatus(status);
    }
  }
  cancelWithStatus(status: Status, details: string): void {
    this.trace(
      'cancelWithStatus code: ' + status + ' details: "' + details + '"'
    );
    this.child?.cancelWithStatus(status, details);
    this.outputStatus({
      code: status,
      details: details,
      metadata: new Metadata(),
    });
  }
  getPeer(): string {
    return this.child?.getPeer() ?? this.channel.getTarget();
  }
  start(metadata: Metadata, listener: InterceptingListener): void {
    this.trace('start called');
    this.metadata = metadata.clone();
    this.listener = listener;
    this.getConfig();
  }
  sendMessageWithContext(context: MessageContext, message: Buffer): void {
    this.trace('write() called with message of length ' + message.length);
    if (this.child) {
      this.sendMessageOnChild(context, message);
    } else {
      this.pendingMessage = { context, message };
    }
  }
  startRead(): void {
    this.trace('startRead called');
    if (this.child) {
      this.child.startRead();
    } else {
      this.readPending = true;
    }
  }
  halfClose(): void {
    this.trace('halfClose called');
    if (this.child && !this.writeFilterPending) {
      this.child.halfClose();
    } else {
      this.pendingHalfClose = true;
    }
  }
  setCredentials(credentials: CallCredentials): void {
    this.credentials = this.credentials.compose(credentials);
  }

  addStatusWatcher(watcher: (status: StatusObject) => void) {
    this.statusWatchers.push(watcher);
  }

  getCallNumber(): number {
    return this.callNumber;
  }
}<|MERGE_RESOLUTION|>--- conflicted
+++ resolved
@@ -15,7 +15,6 @@
  *
  */
 
-<<<<<<< HEAD
 import { CallCredentials } from './call-credentials';
 import {
   Call,
@@ -28,22 +27,12 @@
 import {
   Deadline,
   deadlineToString,
-  getDeadlineTimeoutString,
   getRelativeTimeout,
   minDeadline,
 } from './deadline';
 import { FilterStack, FilterStackFactory } from './filter-stack';
 import { InternalChannel } from './internal-channel';
 import { Metadata } from './metadata';
-=======
-import { CallCredentials } from "./call-credentials";
-import { Call, CallStreamOptions, InterceptingListener, MessageContext, StatusObject } from "./call-interface";
-import { LogVerbosity, Propagate, Status } from "./constants";
-import { Deadline, deadlineToString, getRelativeTimeout, minDeadline } from "./deadline";
-import { FilterStack, FilterStackFactory } from "./filter-stack";
-import { InternalChannel } from "./internal-channel";
-import { Metadata } from "./metadata";
->>>>>>> 3e13d845
 import * as logging from './logging';
 import { restrictControlPlaneStatusCode } from './control-plane-status';
 
