--- conflicted
+++ resolved
@@ -23,28 +23,16 @@
 import { StreamDecoder } from './stream-decoder';
 import * as logging from './logging';
 import { LogVerbosity } from './constants';
-<<<<<<< HEAD
-import { ServerSurfaceCall } from './server-call';
-import { Deadline } from './deadline';
 import {
   InterceptingListener,
   MessageContext,
   StatusObject,
   WriteCallback,
 } from './call-interface';
-=======
-import { InterceptingListener, MessageContext, StatusObject, WriteCallback } from './call-interface';
->>>>>>> 3e13d845
 import { CallEventTracker, Transport } from './transport';
 
 const TRACER_NAME = 'subchannel_call';
 
-<<<<<<< HEAD
-const { HTTP2_HEADER_STATUS, HTTP2_HEADER_CONTENT_TYPE, NGHTTP2_CANCEL } =
-  http2.constants;
-
-=======
->>>>>>> 3e13d845
 /**
  * https://nodejs.org/api/errors.html#errors_class_systemerror
  */
