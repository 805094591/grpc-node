--- conflicted
+++ resolved
@@ -1343,18 +1343,14 @@
       },
     };
 
-<<<<<<< HEAD
-    const call = getServerInterceptingCall([...extraInterceptors, ...this.interceptors], stream, headers, callEventTracker, handler, this.options);
-=======
     const call = getServerInterceptingCall(
-      this.interceptors,
+      [...extraInterceptors, ...this.interceptors],
       stream,
       headers,
       callEventTracker,
       handler,
       this.options
     );
->>>>>>> d83355ba
 
     if (!this._runHandlerForCall(call, handler)) {
       this.callTracker.addCallFailed();
@@ -1391,18 +1387,14 @@
       return;
     }
 
-<<<<<<< HEAD
-    const call = getServerInterceptingCall([...extraInterceptors, ...this.interceptors], stream, headers, null, handler, this.options);
-=======
     const call = getServerInterceptingCall(
-      this.interceptors,
+      [...extraInterceptors, ...this.interceptors],
       stream,
       headers,
       null,
       handler,
       this.options
     );
->>>>>>> d83355ba
 
     if (!this._runHandlerForCall(call, handler)) {
       call.sendStatus({
@@ -1459,15 +1451,11 @@
       ? this._channelzHandler
       : this._streamHandler;
 
-<<<<<<< HEAD
-    http2Server.on('stream', handler.bind(this, extraInterceptors));
-    http2Server.on('session', session => {
-=======
     const sessionHandler = this.channelzEnabled
       ? this._channelzSessionHandler(http2Server)
       : this._sessionHandler(http2Server);
 
-    http2Server.on('stream', handler.bind(this));
+    http2Server.on('stream', handler.bind(this, extraInterceptors));
     http2Server.on('session', sessionHandler);
   }
 
@@ -1573,7 +1561,6 @@
         if (connectionAgeGraceTimer) {
           clearTimeout(connectionAgeGraceTimer);
         }
->>>>>>> d83355ba
 
         if (keeapliveTimeTimer) {
           clearInterval(keeapliveTimeTimer);
