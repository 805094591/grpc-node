--- conflicted
+++ resolved
@@ -282,10 +282,6 @@
       '(' + this.channelzRef.id + ') ' + text
     );
   }
-<<<<<<< HEAD
-=======
-
->>>>>>> 3e13d845
 
   addProtoService(): never {
     throw new Error('Not implemented. Use addService() instead');
@@ -895,7 +891,6 @@
     call.sendError(err);
   }
 
-<<<<<<< HEAD
   private _channelzHandler(
     stream: http2.ServerHttp2Stream,
     headers: http2.IncomingHttpHeaders
@@ -903,10 +898,6 @@
     const channelzSessionInfo = this.sessions.get(
       stream.session as http2.ServerHttp2Session
     );
-=======
-  private _channelzHandler(stream: http2.ServerHttp2Stream, headers: http2.IncomingHttpHeaders) {
-    const channelzSessionInfo = this.sessions.get(stream.session as http2.ServerHttp2Session);
->>>>>>> 3e13d845
 
     this.callTracker.addCallStarted();
     channelzSessionInfo?.streamTracker.addCallStarted();
@@ -1064,11 +1055,7 @@
 
     const handler = this.channelzEnabled
       ? this._channelzHandler
-<<<<<<< HEAD
       : this._streamHandler;
-=======
-      : this._streamHandler
->>>>>>> 3e13d845
 
     http2Server.on('stream', handler.bind(this));
     http2Server.on('session', session => {
