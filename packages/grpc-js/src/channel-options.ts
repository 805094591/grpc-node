/*
 * Copyright 2019 gRPC authors.
 *
 * Licensed under the Apache License, Version 2.0 (the "License");
 * you may not use this file except in compliance with the License.
 * You may obtain a copy of the License at
 *
 *     http://www.apache.org/licenses/LICENSE-2.0
 *
 * Unless required by applicable law or agreed to in writing, software
 * distributed under the License is distributed on an "AS IS" BASIS,
 * WITHOUT WARRANTIES OR CONDITIONS OF ANY KIND, either express or implied.
 * See the License for the specific language governing permissions and
 * limitations under the License.
 *
 */

import { CompressionAlgorithms } from './compression-algorithms';

/**
 * An interface that contains options used when initializing a Channel instance.
 */
export interface ChannelOptions {
  'grpc.ssl_target_name_override'?: string;
  'grpc.primary_user_agent'?: string;
  'grpc.secondary_user_agent'?: string;
  'grpc.default_authority'?: string;
  'grpc.keepalive_time_ms'?: number;
  'grpc.keepalive_timeout_ms'?: number;
  'grpc.keepalive_permit_without_calls'?: number;
  'grpc.service_config'?: string;
  'grpc.max_concurrent_streams'?: number;
  'grpc.initial_reconnect_backoff_ms'?: number;
  'grpc.max_reconnect_backoff_ms'?: number;
  'grpc.use_local_subchannel_pool'?: number;
  'grpc.max_send_message_length'?: number;
  'grpc.max_receive_message_length'?: number;
  'grpc.enable_http_proxy'?: number;
  /* http_connect_target and http_connect_creds are used for passing data
   * around internally, and should not be documented as public-facing options
   */
  'grpc.http_connect_target'?: string;
  'grpc.http_connect_creds'?: string;
  'grpc.default_compression_algorithm'?: CompressionAlgorithms;
  'grpc.enable_channelz'?: number;
  'grpc.dns_min_time_between_resolutions_ms'?: number;
<<<<<<< HEAD
  'grpc.enable_retries'?: number;
  'grpc.per_rpc_retry_buffer_size'?: number;
  /* This option is pattered like a core option, but the core does not have
   * this option. It is closely related to the option
   * grpc.per_rpc_retry_buffer_size, which is in the core. The core will likely
   * implement this functionality using the ResourceQuota mechanism, so there
   * will probably not be any collision or other inconsistency. */
  'grpc.retry_buffer_size'?: number;
=======
  'grpc.max_connection_age_ms'?: number;
  'grpc.max_connection_age_grace_ms'?: number;
>>>>>>> 01c5ee78
  'grpc-node.max_session_memory'?: number;
  // eslint-disable-next-line @typescript-eslint/no-explicit-any
  [key: string]: any;
}

/**
 * This is for checking provided options at runtime. This is an object for
 * easier membership checking.
 */
export const recognizedOptions = {
  'grpc.ssl_target_name_override': true,
  'grpc.primary_user_agent': true,
  'grpc.secondary_user_agent': true,
  'grpc.default_authority': true,
  'grpc.keepalive_time_ms': true,
  'grpc.keepalive_timeout_ms': true,
  'grpc.keepalive_permit_without_calls': true,
  'grpc.service_config': true,
  'grpc.max_concurrent_streams': true,
  'grpc.initial_reconnect_backoff_ms': true,
  'grpc.max_reconnect_backoff_ms': true,
  'grpc.use_local_subchannel_pool': true,
  'grpc.max_send_message_length': true,
  'grpc.max_receive_message_length': true,
  'grpc.enable_http_proxy': true,
  'grpc.enable_channelz': true,
  'grpc.dns_min_time_between_resolutions_ms': true,
<<<<<<< HEAD
  'grpc.enable_retries': true,
  'grpc.per_rpc_retry_buffer_size': true,
  'grpc.retry_buffer_size': true,
=======
  'grpc.max_connection_age_ms': true,
  'grpc.max_connection_age_grace_ms': true,
>>>>>>> 01c5ee78
  'grpc-node.max_session_memory': true,
};

export function channelOptionsEqual(
  options1: ChannelOptions,
  options2: ChannelOptions
) {
  const keys1 = Object.keys(options1).sort();
  const keys2 = Object.keys(options2).sort();
  if (keys1.length !== keys2.length) {
    return false;
  }
  for (let i = 0; i < keys1.length; i += 1) {
    if (keys1[i] !== keys2[i]) {
      return false;
    }
    if (options1[keys1[i]] !== options2[keys2[i]]) {
      return false;
    }
  }
  return true;
}<|MERGE_RESOLUTION|>--- conflicted
+++ resolved
@@ -44,7 +44,6 @@
   'grpc.default_compression_algorithm'?: CompressionAlgorithms;
   'grpc.enable_channelz'?: number;
   'grpc.dns_min_time_between_resolutions_ms'?: number;
-<<<<<<< HEAD
   'grpc.enable_retries'?: number;
   'grpc.per_rpc_retry_buffer_size'?: number;
   /* This option is pattered like a core option, but the core does not have
@@ -53,10 +52,8 @@
    * implement this functionality using the ResourceQuota mechanism, so there
    * will probably not be any collision or other inconsistency. */
   'grpc.retry_buffer_size'?: number;
-=======
   'grpc.max_connection_age_ms'?: number;
   'grpc.max_connection_age_grace_ms'?: number;
->>>>>>> 01c5ee78
   'grpc-node.max_session_memory'?: number;
   // eslint-disable-next-line @typescript-eslint/no-explicit-any
   [key: string]: any;
@@ -84,14 +81,11 @@
   'grpc.enable_http_proxy': true,
   'grpc.enable_channelz': true,
   'grpc.dns_min_time_between_resolutions_ms': true,
-<<<<<<< HEAD
   'grpc.enable_retries': true,
   'grpc.per_rpc_retry_buffer_size': true,
   'grpc.retry_buffer_size': true,
-=======
   'grpc.max_connection_age_ms': true,
   'grpc.max_connection_age_grace_ms': true,
->>>>>>> 01c5ee78
   'grpc-node.max_session_memory': true,
 };
 
