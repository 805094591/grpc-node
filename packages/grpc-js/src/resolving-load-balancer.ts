/*
 * Copyright 2019 gRPC authors.
 *
 * Licensed under the Apache License, Version 2.0 (the "License");
 * you may not use this file except in compliance with the License.
 * You may obtain a copy of the License at
 *
 *     http://www.apache.org/licenses/LICENSE-2.0
 *
 * Unless required by applicable law or agreed to in writing, software
 * distributed under the License is distributed on an "AS IS" BASIS,
 * WITHOUT WARRANTIES OR CONDITIONS OF ANY KIND, either express or implied.
 * See the License for the specific language governing permissions and
 * limitations under the License.
 *
 */

import {
  ChannelControlHelper,
  LoadBalancer,
  LoadBalancingConfig,
  getFirstUsableConfig,
} from './load-balancer';
import { ServiceConfig, validateServiceConfig } from './service-config';
import { ConnectivityState } from './connectivity-state';
import { ConfigSelector, createResolver, Resolver } from './resolver';
import { ServiceError } from './call';
import { Picker, UnavailablePicker, QueuePicker } from './picker';
import { BackoffTimeout } from './backoff-timeout';
import { Status } from './constants';
import { StatusObject } from './call-stream';
import { Metadata } from './metadata';
import * as logging from './logging';
import { LogVerbosity } from './constants';
import { SubchannelAddress } from './subchannel-address';
import { GrpcUri, uriToString } from './uri-parser';
import { ChildLoadBalancerHandler } from './load-balancer-child-handler';
import { ChannelOptions } from './channel-options';
import { PickFirstLoadBalancingConfig } from './load-balancer-pick-first';

const TRACER_NAME = 'resolving_load_balancer';

function trace(text: string): void {
  logging.trace(LogVerbosity.DEBUG, TRACER_NAME, text);
}

const DEFAULT_LOAD_BALANCER_NAME = 'pick_first';

function getDefaultConfigSelector(
  serviceConfig: ServiceConfig | null
): ConfigSelector {
  return function defaultConfigSelector(
    methodName: string,
    metadata: Metadata
  ) {
    const splitName = methodName.split('/').filter((x) => x.length > 0);
    const service = splitName[0] ?? '';
    const method = splitName[1] ?? '';
    if (serviceConfig && serviceConfig.methodConfig) {
      for (const methodConfig of serviceConfig.methodConfig) {
        for (const name of methodConfig.name) {
          if (
            name.service === service &&
            (name.method === undefined || name.method === method)
          ) {
            return {
              methodConfig: methodConfig,
              pickInformation: {},
              status: Status.OK,
<<<<<<< HEAD
              dynamicFilterFactories: []
=======
>>>>>>> 08423d62
            };
          }
        }
      }
    }
    return {
      methodConfig: { name: [] },
      pickInformation: {},
      status: Status.OK,
<<<<<<< HEAD
      dynamicFilterFactories: []
=======
>>>>>>> 08423d62
    };
  };
}

export interface ResolutionCallback {
  (configSelector: ConfigSelector): void;
}

export interface ResolutionFailureCallback {
  (status: StatusObject): void;
}

export class ResolvingLoadBalancer implements LoadBalancer {
  /**
   * The resolver class constructed for the target address.
   */
  private innerResolver: Resolver;

  private childLoadBalancer: ChildLoadBalancerHandler;
  private latestChildState: ConnectivityState = ConnectivityState.IDLE;
  private latestChildPicker: Picker = new QueuePicker(this);
  /**
   * This resolving load balancer's current connectivity state.
   */
  private currentState: ConnectivityState = ConnectivityState.IDLE;
  private readonly defaultServiceConfig: ServiceConfig;
  /**
   * The service config object from the last successful resolution, if
   * available. A value of null indicates that we have not yet received a valid
   * service config from the resolver.
   */
  private previousServiceConfig: ServiceConfig | null = null;

  /**
   * The backoff timer for handling name resolution failures.
   */
  private readonly backoffTimeout: BackoffTimeout;

  /**
   * Indicates whether we should attempt to resolve again after the backoff
   * timer runs out.
   */
  private continueResolving = false;

  /**
   * Wrapper class that behaves like a `LoadBalancer` and also handles name
   * resolution internally.
   * @param target The address of the backend to connect to.
   * @param channelControlHelper `ChannelControlHelper` instance provided by
   *     this load balancer's owner.
   * @param defaultServiceConfig The default service configuration to be used
   *     if none is provided by the name resolver. A `null` value indicates
   *     that the default behavior should be the default unconfigured behavior.
   *     In practice, that means using the "pick first" load balancer
   *     implmentation
   */
  constructor(
    private readonly target: GrpcUri,
    private readonly channelControlHelper: ChannelControlHelper,
    private readonly channelOptions: ChannelOptions,
    private readonly onSuccessfulResolution: ResolutionCallback,
    private readonly onFailedResolution: ResolutionFailureCallback
  ) {
    if (channelOptions['grpc.service_config']) {
      this.defaultServiceConfig = validateServiceConfig(
        JSON.parse(channelOptions['grpc.service_config']!)
      );
    } else {
      this.defaultServiceConfig = {
        loadBalancingConfig: [],
        methodConfig: [],
      };
    }
    this.updateState(ConnectivityState.IDLE, new QueuePicker(this));
    this.childLoadBalancer = new ChildLoadBalancerHandler({
      createSubchannel: channelControlHelper.createSubchannel.bind(
        channelControlHelper
      ),
      requestReresolution: () => {
        /* If the backoffTimeout is running, we're still backing off from
         * making resolve requests, so we shouldn't make another one here.
         * In that case, the backoff timer callback will call
         * updateResolution */
        if (this.backoffTimeout.isRunning()) {
          this.continueResolving = true;
        } else {
          this.updateResolution();
        }
      },
      updateState: (newState: ConnectivityState, picker: Picker) => {
        this.latestChildState = newState;
        this.latestChildPicker = picker;
        this.updateState(newState, picker);
      },
    });
    this.innerResolver = createResolver(
      target,
      {
        onSuccessfulResolution: (
          addressList: SubchannelAddress[],
          serviceConfig: ServiceConfig | null,
          serviceConfigError: ServiceError | null,
          configSelector: ConfigSelector | null,
          attributes: { [key: string]: unknown }
        ) => {
          let workingServiceConfig: ServiceConfig | null = null;
          /* This first group of conditionals implements the algorithm described
           * in https://github.com/grpc/proposal/blob/master/A21-service-config-error-handling.md
           * in the section called "Behavior on receiving a new gRPC Config".
           */
          if (serviceConfig === null) {
            // Step 4 and 5
            if (serviceConfigError === null) {
              // Step 5
              this.previousServiceConfig = null;
              workingServiceConfig = this.defaultServiceConfig;
            } else {
              // Step 4
              if (this.previousServiceConfig === null) {
                // Step 4.ii
                this.handleResolutionFailure(serviceConfigError);
              } else {
                // Step 4.i
                workingServiceConfig = this.previousServiceConfig;
              }
            }
          } else {
            // Step 3
            workingServiceConfig = serviceConfig;
            this.previousServiceConfig = serviceConfig;
          }
          const workingConfigList =
            workingServiceConfig?.loadBalancingConfig ?? [];
          const loadBalancingConfig = getFirstUsableConfig(
            workingConfigList,
            true
          );
          if (loadBalancingConfig === null) {
            // There were load balancing configs but none are supported. This counts as a resolution failure
            this.handleResolutionFailure({
              code: Status.UNAVAILABLE,
              details:
                'All load balancer options in service config are not compatible',
              metadata: new Metadata(),
            });
            return;
          }
          this.childLoadBalancer.updateAddressList(
            addressList,
            loadBalancingConfig,
            attributes
          );
          const finalServiceConfig =
            workingServiceConfig ?? this.defaultServiceConfig;
          this.onSuccessfulResolution(
            configSelector ?? getDefaultConfigSelector(finalServiceConfig)
          );
        },
        onError: (error: StatusObject) => {
          this.handleResolutionFailure(error);
        },
      },
      channelOptions
    );

    this.backoffTimeout = new BackoffTimeout(() => {
      if (this.continueResolving) {
        this.updateResolution();
        this.continueResolving = false;
      } else {
        this.updateState(this.latestChildState, this.latestChildPicker);
      }
    });
    this.backoffTimeout.unref();
  }

  private updateResolution() {
    this.innerResolver.updateResolution();
    if (this.currentState === ConnectivityState.IDLE) {
      this.updateState(ConnectivityState.CONNECTING, new QueuePicker(this));
    }
  }

  private updateState(connectivityState: ConnectivityState, picker: Picker) {
    trace(
      uriToString(this.target) +
        ' ' +
        ConnectivityState[this.currentState] +
        ' -> ' +
        ConnectivityState[connectivityState]
    );
    // Ensure that this.exitIdle() is called by the picker
    if (connectivityState === ConnectivityState.IDLE) {
      picker = new QueuePicker(this);
    }
    this.currentState = connectivityState;
    this.channelControlHelper.updateState(connectivityState, picker);
  }

  private handleResolutionFailure(error: StatusObject) {
    if (this.latestChildState === ConnectivityState.IDLE) {
      this.updateState(
        ConnectivityState.TRANSIENT_FAILURE,
        new UnavailablePicker(error)
      );
      this.onFailedResolution(error);
    }
    this.backoffTimeout.runOnce();
  }

  exitIdle() {
    this.childLoadBalancer.exitIdle();
    if (this.currentState === ConnectivityState.IDLE) {
      if (this.backoffTimeout.isRunning()) {
        this.continueResolving = true;
      } else {
        this.updateResolution();
      }
      this.updateState(ConnectivityState.CONNECTING, new QueuePicker(this));
    }
  }

  updateAddressList(
    addressList: SubchannelAddress[],
    lbConfig: LoadBalancingConfig | null
  ) {
    throw new Error('updateAddressList not supported on ResolvingLoadBalancer');
  }

  resetBackoff() {
    this.backoffTimeout.reset();
    this.childLoadBalancer.resetBackoff();
  }

  destroy() {
    this.childLoadBalancer.destroy();
    this.innerResolver.destroy();
    this.updateState(ConnectivityState.SHUTDOWN, new UnavailablePicker());
  }

  getTypeName() {
    return 'resolving_load_balancer';
  }
}<|MERGE_RESOLUTION|>--- conflicted
+++ resolved
@@ -67,10 +67,7 @@
               methodConfig: methodConfig,
               pickInformation: {},
               status: Status.OK,
-<<<<<<< HEAD
               dynamicFilterFactories: []
-=======
->>>>>>> 08423d62
             };
           }
         }
@@ -80,10 +77,7 @@
       methodConfig: { name: [] },
       pickInformation: {},
       status: Status.OK,
-<<<<<<< HEAD
       dynamicFilterFactories: []
-=======
->>>>>>> 08423d62
     };
   };
 }
