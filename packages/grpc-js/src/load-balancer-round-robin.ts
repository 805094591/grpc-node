--- conflicted
+++ resolved
@@ -96,10 +96,11 @@
 
   private currentReadyPicker: RoundRobinPicker | null = null;
 
-<<<<<<< HEAD
   private updatesPaused = false;
 
   private childChannelControlHelper: ChannelControlHelper;
+
+  private lastError: string | null = null;
 
   constructor(
     private readonly channelControlHelper: ChannelControlHelper,
@@ -111,28 +112,6 @@
         updateState: (connectivityState, picker) => {
           this.calculateAndUpdateState();
         },
-=======
-  private lastError: string | null = null;
-
-  constructor(private readonly channelControlHelper: ChannelControlHelper) {
-    this.subchannelStateListener = (
-      subchannel: SubchannelInterface,
-      previousState: ConnectivityState,
-      newState: ConnectivityState,
-      keepaliveTime: number,
-      errorMessage?: string
-    ) => {
-      this.calculateAndUpdateState();
-      if (
-        newState === ConnectivityState.TRANSIENT_FAILURE ||
-        newState === ConnectivityState.IDLE
-      ) {
-        if (errorMessage) {
-          this.lastError = errorMessage;
-        }
-        this.channelControlHelper.requestReresolution();
-        subchannel.startConnecting();
->>>>>>> 5be83dd8
       }
     );
   }
