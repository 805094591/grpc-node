--- conflicted
+++ resolved
@@ -1,10 +1,6 @@
 {
   "name": "@grpc/grpc-js",
-<<<<<<< HEAD
-  "version": "1.3.5",
-=======
   "version": "1.3.6",
->>>>>>> 4d696376
   "description": "gRPC Library for Node - pure JS implementation",
   "homepage": "https://grpc.io/",
   "repository": "https://github.com/grpc/grpc-node/tree/master/packages/grpc-js",
