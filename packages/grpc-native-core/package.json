--- conflicted
+++ resolved
@@ -1,10 +1,6 @@
 {
   "name": "grpc",
-<<<<<<< HEAD
   "version": "1.8.0-dev",
-=======
-  "version": "1.7.0-pre1",
->>>>>>> 56ed6426
   "author": "Google Inc.",
   "description": "gRPC Library for Node",
   "homepage": "https://grpc.io/",
@@ -33,20 +29,14 @@
   ],
   "dependencies": {
     "arguejs": "^0.2.3",
-    "lodash": "^4.17.4",
-    "nan": "^2.7.0",
-    "node-pre-gyp": "^0.6.38",
-    "protobufjs": "^5.0.2"
+    "lodash": "^4.15.0",
+    "nan": "^2.0.0",
+    "node-pre-gyp": "^0.6.35",
+    "protobufjs": "^5.0.0"
   },
   "devDependencies": {
-<<<<<<< HEAD
-    "electron-mocha": "^3.5.0",
-    "google-protobuf": "^3.4.0",
-    "istanbul": "^0.4.5"
-=======
     "electron-mocha": "^3.1.1",
     "istanbul": "^0.4.4"
->>>>>>> 56ed6426
   },
   "engines": {
     "node": ">=4"
@@ -76,6 +66,7 @@
     "binding.gyp"
   ],
   "main": "index.js",
+  "typings": "src/index.d.ts",
   "license": "Apache-2.0",
   "jshintConfig": {
     "bitwise": true,
