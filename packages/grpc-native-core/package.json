--- conflicted
+++ resolved
@@ -1,10 +1,6 @@
 {
   "name": "grpc",
-<<<<<<< HEAD
   "version": "1.11.0-dev",
-=======
-  "version": "1.10.1",
->>>>>>> adf13039
   "author": "Google Inc.",
   "description": "gRPC Library for Node",
   "homepage": "https://grpc.io/",
@@ -33,11 +29,7 @@
   ],
   "dependencies": {
     "lodash": "^4.15.0",
-<<<<<<< HEAD
-    "nan": "^2.10.0",
-=======
     "nan": "^2.0.0",
->>>>>>> adf13039
     "node-pre-gyp": "0.7.0",
     "protobufjs": "^5.0.0"
   },
