%YAML 1.2
--- |
  {
    "name": "grpc",
    "version": "${settings.get('node_version', settings.version)}",
    "author": "Google Inc.",
    "description": "gRPC Library for Node",
    "homepage": "https://grpc.io/",
    "repository": {
      "type": "git",
      "url": "https://github.com/grpc/grpc-node.git"
    },
    "bugs": "https://github.com/grpc/grpc-node/issues",
    "contributors": [
      {
        "name": "Michael Lumish",
        "email": "mlumish@google.com"
      }
    ],
    "directories": {
      "lib": "src"
    },
    "scripts": {
      "build": "node-pre-gyp build",
      "electron-build": "node-pre-gyp configure build --runtime=electron --disturl=https://atom.io/download/atom-shell",
      "coverage": "istanbul cover ./node_modules/.bin/_mocha test",
      "install": "node-pre-gyp install --fallback-to-build --library=static_library",
      "prepack": "git submodule update --init --recursive && npm install"
    },
    "bundledDependencies": [
      "node-pre-gyp"
    ],
    "dependencies": {
<<<<<<< HEAD
=======
      "@types/bytebuffer": "^5.0.40",
>>>>>>> 58d02766
      "lodash.camelcase": "^4.3.0",
      "lodash.clone": "^4.5.0",
      "nan": "^2.13.2",
      "node-pre-gyp": "^0.13.0",
      "protobufjs": "^5.0.3"
    },
    "devDependencies": {
      "body-parser": "^1.15.2",
      "electron-mocha": "^3.1.1",
      "express": "^4.14.0",
      "google-protobuf": "^3.0.0",
      "istanbul": "^0.4.4",
      "lodash": "^4.17.4",
      "minimist": "^1.1.0",
      "node-forge": "^0.7.5",
      "poisson-process": "^0.2.1"
    },
    "engines": {
      "node": ">=4"
    },
    "binary": {
      "module_name": "grpc_node",
      "module_path": "src/node/extension_binary/{node_abi}-{platform}-{arch}-{libc}",
      "host": "https://node-precompiled-binaries.grpc.io/",
      "remote_path": "{name}/v{version}",
      "package_name": "{node_abi}-{platform}-{arch}-{libc}.tar.gz"
    },
    "files": [
      "LICENSE",
      "README.md",
      "deps/grpc/etc/",
      "index.js",
      "index.d.ts",
      "src/*.js",
      "ext/*.{cc,h}",
      "deps/grpc/include/grpc/**/*.h",
      "deps/grpc/src/core/**/*.{c,cc,h}",
      "deps/grpc/src/boringssl/err_data.c",
      "deps/grpc/third_party/abseil-cpp/absl/**/*.{h,hh,inc}",
      "deps/grpc/third_party/boringssl/crypto/**/*.{c,cc,h}",
      "deps/grpc/third_party/boringssl/include/**/*.{c,cc,h}",
      "deps/grpc/third_party/boringssl/ssl/**/*.{c,cc,h}",
      "deps/grpc/third_party/boringssl/third_party/**/*.{c,h}",
      "deps/grpc/third_party/nanopb/*.{c,cc,h}",
      "deps/grpc/third_party/upb/**/*.{c,h,inc}",
      "deps/grpc/third_party/zlib/**/*.{c,cc,h}",
      "deps/grpc/third_party/address_sorting/**/*.{c,h}",
      "deps/grpc/third_party/cares/**/*.{c,h}",
      "binding.gyp"
    ],
    "main": "index.js",
    "typings": "index.d.ts",
    "license": "Apache-2.0",
    "jshintConfig": {
      "bitwise": true,
      "curly": true,
      "eqeqeq": true,
      "esnext": true,
      "freeze": true,
      "immed": true,
      "indent": 2,
      "latedef": "nofunc",
      "maxlen": 80,
      "mocha": true,
      "newcap": true,
      "node": true,
      "noarg": true,
      "quotmark": "single",
      "strict": true,
      "trailing": true,
      "undef": true,
      "unused": "vars"
    }
  }<|MERGE_RESOLUTION|>--- conflicted
+++ resolved
@@ -31,10 +31,7 @@
       "node-pre-gyp"
     ],
     "dependencies": {
-<<<<<<< HEAD
-=======
       "@types/bytebuffer": "^5.0.40",
->>>>>>> 58d02766
       "lodash.camelcase": "^4.3.0",
       "lodash.clone": "^4.5.0",
       "nan": "^2.13.2",
